A small Python module that allows you to train and use GloVe vectors in your Python appplications. For more about GloVe, see https://nlp.stanford.edu/pubs/glove.pdf

eg

```Python
>>> from pyglove import GloVe
>>> from sklearn.datasets import fetch_20newsgroups

>>> sentences = [sentence.split() for sentence in fetch_20newsgroups()['data']]

<<<<<<< HEAD
>>> glove_pth = "/path/to/glove/install"
>>> vector_file_name = "20newsgroup_words.txt"  # file where vectors will be stored

>>> model = GloVe(sentences, vector_file_name, glove_installation_dir=glove_pth, 
                  vocab_min_count=5, vector_size=50, window_size=15)
              
>>> model.most_similar("Camry", n=3)
[('Toyota', 0.69786818922200133)]
=======
>>> model = GloVe(tokens, 
...               "20newsgroup_words.txt", # file where vectors will be stored
...               glove_installation_dir="/path/to/glove/install", 
...               vocab_min_count=5, vector_size=50, window_size=15)
              
>>> model.most_similar("Toyota", n=3)  # Find words whose vectors are closest to that of "Toyota"
[('Camry', 0.72454572174443854),
 ('4Runner', 0.69299255292696094),
 ('Tercel', 0.68875869902754971)]
>>>>>>> d26a179a

```<|MERGE_RESOLUTION|>--- conflicted
+++ resolved
@@ -7,8 +7,6 @@
 >>> from sklearn.datasets import fetch_20newsgroups
 
 >>> sentences = [sentence.split() for sentence in fetch_20newsgroups()['data']]
-
-<<<<<<< HEAD
 >>> glove_pth = "/path/to/glove/install"
 >>> vector_file_name = "20newsgroup_words.txt"  # file where vectors will be stored
 
@@ -17,16 +15,5 @@
               
 >>> model.most_similar("Camry", n=3)
 [('Toyota', 0.69786818922200133)]
-=======
->>> model = GloVe(tokens, 
-...               "20newsgroup_words.txt", # file where vectors will be stored
-...               glove_installation_dir="/path/to/glove/install", 
-...               vocab_min_count=5, vector_size=50, window_size=15)
-              
->>> model.most_similar("Toyota", n=3)  # Find words whose vectors are closest to that of "Toyota"
-[('Camry', 0.72454572174443854),
- ('4Runner', 0.69299255292696094),
- ('Tercel', 0.68875869902754971)]
->>>>>>> d26a179a
 
 ```